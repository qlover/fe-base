import i18n from 'i18next';
import { initReactI18next } from 'react-i18next';
import LanguageDetector from 'i18next-browser-languagedetector';
import HttpApi from 'i18next-http-backend';
<<<<<<< HEAD
import merge from 'lodash/merge';
import { i18nConfig, I18nServiceLocale } from './config';
=======
import { merge } from 'lodash';
import { i18nConfig, I18nServiceLocale } from '@config/i18n';
>>>>>>> f98c1573

// custom language detector
const pathLanguageDetector = {
  name: 'pathLanguageDetector',
  lookup() {
    const path = window.location.pathname.split('/');
    const language = path[1];
    return I18nService.isValidLanguage(language)
      ? language
      : i18nConfig.fallbackLng;
  },
  cacheUserLanguage() {
    // no cache, because we get language from URL
  }
};

export class I18nService {
  static init(): void {
    i18n
      .use(HttpApi)
      .use(LanguageDetector)
      .use(initReactI18next)
      .init(
        merge({}, i18nConfig, {
          detection: {
            order: ['pathLanguageDetector', 'navigator'], // use custom detector
            caches: []
          }
        })
      );

    // add custom detector
    i18n.services.languageDetector.addDetector(pathLanguageDetector);
  }

  /**
   * check if the language is supported
   * @param language - language to check
   * @returns true if the language is supported, false otherwise
   */
  static isValidLanguage(language: string): language is I18nServiceLocale {
    return i18nConfig.supportedLngs.includes(language as I18nServiceLocale);
  }
}<|MERGE_RESOLUTION|>--- conflicted
+++ resolved
@@ -2,13 +2,8 @@
 import { initReactI18next } from 'react-i18next';
 import LanguageDetector from 'i18next-browser-languagedetector';
 import HttpApi from 'i18next-http-backend';
-<<<<<<< HEAD
 import merge from 'lodash/merge';
-import { i18nConfig, I18nServiceLocale } from './config';
-=======
-import { merge } from 'lodash';
 import { i18nConfig, I18nServiceLocale } from '@config/i18n';
->>>>>>> f98c1573
 
 // custom language detector
 const pathLanguageDetector = {
