# fe-base

前端基础工具包 - 专为前端应用设计的强大工具集合

<<<<<<< HEAD
👉 中文文档 | [English Docs](./README_EN.md)

---
=======
[English](./README_EN.md) | 中文
>>>>>>> 91bdd988

## 📋 项目简介

fe-base 是一个专为前端应用设计的工具包集合，采用 monorepo 架构，提供模块化的前端解决方案。项目包含了从核心工具库到开发脚本、从日志系统到代码生成等多个实用工具包。

## ✨ 特性

- 🎯 **模块化设计** - 基于 pnpm workspace 的 monorepo 架构
- 🔧 **TypeScript 支持** - 完整的类型定义和智能提示
- 📦 **独立发布** - 每个包可独立安装和使用
- 🚀 **现代化工具链** - 使用 Vite、ESLint、Prettier 等现代工具
- 🔄 **自动化发布** - 基于 Changesets 的版本管理和发布流程
- 🧪 **测试覆盖** - 集成 Vitest 测试框架
- 🛠️ **开发工具** - 提供完整的开发工具链和脚本

## 🚀 快速开始

### 环境要求

- Node.js >= 18.19.0
- pnpm >= 8.0.0

### 安装使用

```bash
# 安装核心工具包
npm install @qlover/fe-corekit

# 安装开发脚本工具
npm install @qlover/fe-scripts

# 安装日志工具
npm install @qlover/logger

# 或使用 pnpm
pnpm add @qlover/fe-corekit @qlover/fe-scripts @qlover/logger
```

### 开发者安装

```bash
# 克隆项目
git clone https://github.com/qlover/fe-base.git
cd fe-base

# 安装依赖
pnpm install

# 构建所有包
pnpm build
```

## 📦 包列表

| 包名                                                                      | 版本                                                              | 描述                                           |
| ------------------------------------------------------------------------- | ----------------------------------------------------------------- | ---------------------------------------------- |
| [@qlover/fe-corekit](./packages/fe-corekit/README.md)                     | ![npm](https://img.shields.io/npm/v/@qlover/fe-corekit)           | 前端核心工具包，提供存储、序列化、请求等功能   |
| [@qlover/fe-scripts](./packages/fe-scripts/README.md)                     | ![npm](https://img.shields.io/npm/v/@qlover/fe-scripts)           | 前端开发脚本工具集，包含清理、提交、检查等命令 |
| [@qlover/fe-code2markdown](./packages/fe-code2markdown/README.md)         | ![npm](https://img.shields.io/npm/v/@qlover/fe-code2markdown)     | 代码转 Markdown 文档生成工具                   |
| [@qlover/fe-release](./packages/fe-release/README.md)                     | ![npm](https://img.shields.io/npm/v/@qlover/fe-release)           | 项目发布管理工具                               |
| [@qlover/logger](./packages/logger/README.md)                             | ![npm](https://img.shields.io/npm/v/@qlover/logger)               | 灵活的日志记录系统                             |
| [@qlover/env-loader](./packages/env-loader/README.md)                     | ![npm](https://img.shields.io/npm/v/@qlover/env-loader)           | 环境变量加载工具                               |
| [@qlover/fe-standard](./packages/fe-standard/README.md)                   | ![npm](https://img.shields.io/npm/v/@qlover/fe-standard)          | 前端开发标准和规范                             |
| [@qlover/eslint-plugin-fe-dev](./packages/eslint-plugin-fe-dev/README.md) | ![npm](https://img.shields.io/npm/v/@qlover/eslint-plugin-fe-dev) | 前端开发 ESLint 插件                           |
| [@qlover/scripts-context](./packages/scripts-context/README.md)           | ![npm](https://img.shields.io/npm/v/@qlover/scripts-context)      | 脚本执行上下文工具                             |
| [@qlover/corekit-bridge](./packages/corekit-bridge/README.md)             | ![npm](https://img.shields.io/npm/v/@qlover/corekit-bridge)       | 核心工具包桥接器                               |
| [@qlover/corekit-node](./packages/corekit-node/README.md)                 | ![npm](https://img.shields.io/npm/v/@qlover/corekit-node)         | Node.js 环境核心工具                           |
| [@qlover/create-app](./packages/create-app/README.md)                     | ![npm](https://img.shields.io/npm/v/@qlover/create-app)           | 应用脚手架生成工具                             |

## 📄 文档

### 完整文档

- **[🇨🇳 中文文档](./docs/zh/index.md)** - 完整的中文开发文档
- **[🇺🇸 English Documentation](./docs/en/index.md)** - Complete English development documentation

### 核心指南

- **[🏗️ 构建系统指南](./docs/zh/builder-guide/index.md)** - monorepo 架构和构建流程
- **[📝 开发规范](./docs/zh/commit-convention.md)** - 提交规范和代码标准
- **[🚀 项目发布](./docs/zh/project-release.md)** - 版本管理和发布流程
- **[➕ 如何增加子包](./docs/zh/how-to-add-a-subpackage.md)** - 新包创建指南

## 🔧 常用命令

```bash
# 构建所有包
pnpm build

# 代码检查和格式化
pnpm lint
pnpm prettier

# 运行测试
pnpm test

# 清理构建产物
pnpm clean:build

# 提交代码（使用 commitizen）
pnpm commit

# 发布版本
pnpm changeset
pnpm changeset version
pnpm changeset publish
```

## 🤝 贡献指南

我们欢迎各种形式的贡献：

1. Fork 本仓库
2. 创建特性分支 (`git checkout -b feature/amazing-feature`)
3. 提交更改 (`pnpm commit`)
4. 推送到分支 (`git push origin feature/amazing-feature`)
5. 创建 Pull Request

## 📄 许可证

[ISC](./LICENSE)<|MERGE_RESOLUTION|>--- conflicted
+++ resolved
@@ -2,13 +2,24 @@
 
 前端基础工具包 - 专为前端应用设计的强大工具集合
 
-<<<<<<< HEAD
 👉 中文文档 | [English Docs](./README_EN.md)
 
 ---
-=======
-[English](./README_EN.md) | 中文
->>>>>>> 91bdd988
+
+## 📖 目录
+
+- [项目简介](#-项目简介)
+- [特性](#-特性)
+- [快速开始](#-快速开始)
+- [包列表](#-包列表)
+- [开发指南](./docs/zh/index.md)
+  - [项目构建系统](./docs/zh/builder-guide/project-build-system.md)
+  - [依赖管理策略](./docs/zh/builder-guide/dependency-management.md)
+  - [打包格式指南](./docs/zh/builder-guide/build-formats-config.md)
+  - [提交规范](./docs/zh/commit-convention.md)
+  - [项目发布](./docs/zh/project-release.md)
+  - [如何增加一个子包](./docs/zh/how-to-add-a-subpackage.md)
+  - [测试指南](./docs/zh/testing-guide.md)
 
 ## 📋 项目简介
 
@@ -31,7 +42,7 @@
 - Node.js >= 18.19.0
 - pnpm >= 8.0.0
 
-### 安装使用
+### 安装
 
 ```bash
 # 安装核心工具包
