{
  "name": "@qlover/fe-base",
<<<<<<< HEAD
  "version": "1.0.37",
=======
  "version": "1.0.35",
>>>>>>> 4304ce56
  "description": "A base frontwork",
  "type": "module",
  "private": false,
  "files": [
    "dist",
    "package.json",
    "REMEAD.md"
  ],
  "scripts": {
    "build": "npx tsc",
    "clean": "rimraf dist node_modules yarn.lock package-lock.json",
    "prettier": "prettier packages --write",
    "reinit": "npm run clean && yarn",
    "eslint": "eslint packages --ext .js,.ts --cache --fix",
    "lint": "eslint packages --ext .js,.ts --cache --fix",
    "setup:husky": "node scripts/bin/setupHusky",
    "commit": "node ./scripts/bin/commit.js",
    "release": "node ./scripts/bin/release.js",
    "ts-run": "node ./scripts/bin/ts-run.js",
    "test": "jest",
    "clean:branch": "node ./scripts/bin/clean-branch.js"
  },
  "keywords": [],
  "author": "qlover",
  "license": "ISC",
  "publishConfig": {
    "access": "public"
  },
  "devEngines": {
    "node": ">=18.18.0"
  },
  "packageManager": "yarn@1.22.22",
  "devDependencies": {
    "@babel/preset-typescript": "^7.23.3",
    "@commitlint/cli": "^18.4.3",
    "@commitlint/config-conventional": "^18.4.3",
    "@release-it/conventional-changelog": "^8.0.1",
    "@types/jest": "^29.5.11",
    "@typescript-eslint/eslint-plugin": "^6.13.2",
    "@typescript-eslint/parser": "^6.13.2",
    "commander": "^12.0.0",
    "cz-conventional-changelog": "^3.3.0",
    "dotenv": "^16.4.5",
    "eslint": "^8.0.1",
    "eslint-config-prettier": "^9.1.0",
    "eslint-config-standard-with-typescript": "^40.0.0",
    "eslint-plugin-import": "^2.29.0",
    "eslint-plugin-jest": "^28.5.0",
    "eslint-plugin-n": "^16.3.1",
    "eslint-plugin-prettier": "^5.0.1",
    "eslint-plugin-promise": "^6.1.1",
    "eslint-plugin-unused-imports": "^3.0.0",
    "husky": "^8.0.3",
    "jest": "^29.7.0",
    "prettier": "^3.1.0",
    "release-it": "^17.3.0",
    "rimraf": "^5.0.5",
    "ts-jest": "^29.1.1",
    "ts-node": "^10.9.2",
    "typescript": "*"
  }
}<|MERGE_RESOLUTION|>--- conflicted
+++ resolved
@@ -1,10 +1,6 @@
 {
   "name": "@qlover/fe-base",
-<<<<<<< HEAD
-  "version": "1.0.37",
-=======
-  "version": "1.0.35",
->>>>>>> 4304ce56
+  "version": "1.0.36",
   "description": "A base frontwork",
   "type": "module",
   "private": false,
