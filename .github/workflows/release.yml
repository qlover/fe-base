--- conflicted
+++ resolved
@@ -16,16 +16,6 @@
           fetch-depth: 0
           ref: ${{ github.event.push.head.ref }}
           repository: ${{ github.event.push.head.repo.full_name }}
-<<<<<<< HEAD
-      - name: Install dependencies
-        run: yarn install
-      - name: Install Scripts dependencies
-        run: |
-          cd scripts
-          yarn install
-          cd ..
-=======
->>>>>>> a5438c60
       - name: Install dependencies
         run: yarn install
       - name: Build dist
