{
  "name": "@qlover/fe-release",
  "description": "A tool for releasing front-end projects, supporting multiple release modes and configurations, simplifying the release process and improving efficiency.",
  "version": "1.0.5",
  "type": "module",
  "private": false,
  "homepage": "https://github.com/qlover/fe-base/tree/master/packages/fe-release",
  "author": "qlover",
  "license": "ISC",
  "main": "./dist/index.cjs",
  "module": "./dist/index.js",
  "types": "./dist/index.d.ts",
  "exports": {
    "./package.json": "./package.json",
    ".": {
      "types": "./dist/index.d.ts",
      "import": "./dist/index.js",
      "require": "./dist/index.cjs"
    },
    "./cli": {
      "import": "./dist/cli.js",
      "require": "./dist/cli.cjs"
    }
  },
  "repository": {
    "type": "git",
    "url": "git+https://github.com/qlover/fe-base.git",
    "directory": "packages/fe-release"
  },
  "files": [
    "bin",
    "dist",
    "package.json",
    "README.md"
  ],
  "keywords": [
    "scripts",
    "release",
    "fe-release"
  ],
  "publishConfig": {
    "access": "public"
  },
  "bin": {
    "fe-release": "./dist/cli.js"
  },
  "scripts": {
    "build": "rollup -c",
<<<<<<< HEAD
    "release": "node bin/release.js",
    "release-pr": "node bin/release.js -P",
    "dryrun:release": "node bin/release.js --dry-run -V",
    "dryrun:release-pr": "node bin/release.js -P --dry-run -V"
=======
    "release": "node dist/cli.js",
    "release-pr": "node dist/cli.js -P",
    "dryrun:release": "node dist/cli.js --dry-run -V",
    "dryrun:release-pr": "node dist/cli.js -P --dry-run -V"
>>>>>>> 45464198
  },
  "devDependencies": {
    "@qlover/fe-standard": "workspace:*",
    "commander": "^11.0.0",
    "release-it": "^17.10.0",
    "@release-it/conventional-changelog": "^8.0.1",
    "@octokit/rest": "^21.0.2",
    "semver": "^7.5.4",
    "p-limit": "^6.2.0"
  },
  "dependencies": {
<<<<<<< HEAD
    "@qlover/env-loader": "workspace:*",
    "@qlover/fe-utils": "latest",
    "@qlover/scripts-context": "latest",
    "@octokit/rest": "^21.0.2",
    "lodash": "^4.17.21"
=======
    "@qlover/fe-corekit": "latest",
    "@qlover/scripts-context": "latest"
>>>>>>> 45464198
  }
}<|MERGE_RESOLUTION|>--- conflicted
+++ resolved
@@ -46,17 +46,10 @@
   },
   "scripts": {
     "build": "rollup -c",
-<<<<<<< HEAD
     "release": "node bin/release.js",
     "release-pr": "node bin/release.js -P",
     "dryrun:release": "node bin/release.js --dry-run -V",
     "dryrun:release-pr": "node bin/release.js -P --dry-run -V"
-=======
-    "release": "node dist/cli.js",
-    "release-pr": "node dist/cli.js -P",
-    "dryrun:release": "node dist/cli.js --dry-run -V",
-    "dryrun:release-pr": "node dist/cli.js -P --dry-run -V"
->>>>>>> 45464198
   },
   "devDependencies": {
     "@qlover/fe-standard": "workspace:*",
@@ -68,15 +61,10 @@
     "p-limit": "^6.2.0"
   },
   "dependencies": {
-<<<<<<< HEAD
     "@qlover/env-loader": "workspace:*",
-    "@qlover/fe-utils": "latest",
+    "@qlover/fe-corekit": "latest",
     "@qlover/scripts-context": "latest",
     "@octokit/rest": "^21.0.2",
     "lodash": "^4.17.21"
-=======
-    "@qlover/fe-corekit": "latest",
-    "@qlover/scripts-context": "latest"
->>>>>>> 45464198
   }
 }