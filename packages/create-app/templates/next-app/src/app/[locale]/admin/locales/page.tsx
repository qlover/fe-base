'use client';

<<<<<<< HEAD
import {
  ResourceTable,
  ResourceTableHeader,
  ResourceTablePopup,
  ResourceTableSchemaForm
} from '@brain-toolkit/antd-blocks/resourceTable';
=======
import { useFactory, useLifecycle } from '@brain-toolkit/react-kit';
>>>>>>> 11bd6936
import { Form, Input } from 'antd';
import { useCallback, useMemo } from 'react';
import { ZodColumnBuilder } from '@/base/cases/ZodColumnBuilder';
import type { AdminLocalesApi } from '@/base/services/adminApi/AdminLocalesApi';
import { AdminLocalesService } from '@/base/services/AdminLocalesService';
import { AdminPageEvent } from '@/base/services/AdminPageEvent';
import { ClientSeo } from '@/uikit/components/ClientSeo';
import { EditableCell } from '@/uikit/components/EditableCell';
import { LocalesImportButton } from '@/uikit/components/localesImportButton/LocalesImportButton';
import { LocalesImportEvent } from '@/uikit/components/localesImportButton/LocalesImportEvent';
import {
  ResourceTable,
  ResourceTableHeader,
  ResourceTablePopup,
  ResourceTableSchemaForm
} from '@/uikit/components/resourceTable';
import { useI18nInterface } from '@/uikit/hook/useI18nInterface';
import { useIOC } from '@/uikit/hook/useIOC';
import { useWarnTranslations } from '@/uikit/hook/useWarnTranslations';
import {
  localesSchema,
  type LocalesSchema
} from '@migrations/schema/LocalesSchema';
import { adminLocales18n, adminTableI18n, i18nConfig } from '@config/i18n';
import { I } from '@config/IOCIdentifier';

const localesTT = {
  ...adminLocales18n,
  ...adminTableI18n
};

export default function LocalesPage() {
  const tt = useI18nInterface(localesTT);
  const t = useWarnTranslations();
  const [schemaFormRef] = Form.useForm();

  const pageService = useIOC(AdminLocalesService);
  const uiDialog = useIOC(I.DialogHandler);
  const ns = pageService.serviceName;

  const zodColumnBuilder = useFactory(ZodColumnBuilder, ns, localesSchema);
  const pageEvent = useFactory(
    AdminPageEvent,
    ns,
    pageService,
    schemaFormRef,
    uiDialog
  );
  const localesImportEvent = useFactory(
    LocalesImportEvent,
    pageService.resourceApi as AdminLocalesApi
  );

  const importTT = {
    zh: {
      title: tt.importZhTitle
    },
    en: {
      title: tt.importEnTitle
    }
  };

  useLifecycle(pageEvent);

  const renderCell = useCallback(
    (key: string) => {
      const renderEditableCell = (
        value: unknown,
        record: LocalesSchema,
        _index: number
      ) => {
        return (
          <EditableCell
            data-testid={`editable-cell-${key}`}
            value={value as string}
            onSave={(value) =>
              pageService.update({
                id: record.id,
                [key]: value
              })
            }
          />
        );
      };

      renderEditableCell.displayName = `EditableCellWrapper-${key}`;

      return renderEditableCell;
    },
    [pageService]
  );

  const options = useMemo(() => {
    i18nConfig.supportedLngs.forEach((locale) => {
      zodColumnBuilder.render(locale, renderCell(locale));
    });

    return zodColumnBuilder.translate(t).buildAll();
  }, [t, zodColumnBuilder, renderCell]);

  return (
    <div data-testid="LocalesPage">
      <ClientSeo i18nInterface={tt} />

      <ResourceTableHeader
        settings={tt}
        tableEvent={pageEvent}
        actionLeft={
          <>
            <LocalesImportButton
              event={localesImportEvent}
              title={tt.importTitle}
              tt={importTT}
            />
          </>
        }
      />

      <ResourceTable
        columns={options}
        tableEvent={pageEvent}
        actionProps={{
          title: tt.action,
          editText: tt.editText,
          deleteText: tt.deleteText,
          detailText: tt.detailText
        }}
      />

      <ResourceTablePopup
        tableEvent={pageEvent}
        tt={{
          create: tt.createTitle,
          edit: tt.editTitle,
          detail: tt.detailTitle
        }}
      >
        <ResourceTableSchemaForm
          formComponents={{
            input: Input
          }}
          formRef={schemaFormRef}
          options={options}
          tt={tt}
          tableEvent={pageEvent}
        />
      </ResourceTablePopup>
    </div>
  );
}<|MERGE_RESOLUTION|>--- conflicted
+++ resolved
@@ -1,15 +1,12 @@
 'use client';
 
-<<<<<<< HEAD
 import {
   ResourceTable,
   ResourceTableHeader,
   ResourceTablePopup,
   ResourceTableSchemaForm
 } from '@brain-toolkit/antd-blocks/resourceTable';
-=======
 import { useFactory, useLifecycle } from '@brain-toolkit/react-kit';
->>>>>>> 11bd6936
 import { Form, Input } from 'antd';
 import { useCallback, useMemo } from 'react';
 import { ZodColumnBuilder } from '@/base/cases/ZodColumnBuilder';
@@ -20,12 +17,6 @@
 import { EditableCell } from '@/uikit/components/EditableCell';
 import { LocalesImportButton } from '@/uikit/components/localesImportButton/LocalesImportButton';
 import { LocalesImportEvent } from '@/uikit/components/localesImportButton/LocalesImportEvent';
-import {
-  ResourceTable,
-  ResourceTableHeader,
-  ResourceTablePopup,
-  ResourceTableSchemaForm
-} from '@/uikit/components/resourceTable';
 import { useI18nInterface } from '@/uikit/hook/useI18nInterface';
 import { useIOC } from '@/uikit/hook/useIOC';
 import { useWarnTranslations } from '@/uikit/hook/useWarnTranslations';
