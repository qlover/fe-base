import { Logger } from '@qlover/fe-utils';

export type SearchConfigType = import('cosmiconfig').OptionsSync & {
  _default: any;
};

export type FeScriptRelease = {
  /**
   * Whether to automatically merge PR when creating and publishing
   *
   * @default true
   */
  autoMergeReleasePR?: boolean;

  /**
   * PR auto merged type
   *
   * @default squash
   */
  autoMergeType?: 'merge' | 'squash' | 'rebase';
  /**
   * Create the branch name of PR when publishing
   *
   * @default ${env}-${branch}-${tagName}
   */
  branchName?: string;
  /**
   * Create a title for publishing PR
   *
   * @default [Bot Release] Branch:${branch}, Tag:${tagName}, Env:${env}
   */
  PRTitle?: string;
  /**
   * Create a body for publishing PR
   *
   * @default This PR includes version bump to ${tagName}
   */
  PRBody?: string;

  /**
   * Create a label for publishing PR
   */
  label?: {
    /**
     * hex color string
     *
     * @default 1A7F37
     */
    color?: string;

    /**
     * @default Label for version update PRs
     */
    description?: string;

    /**
     * @default CI-Release
     */
    name?: string;
  };
};

export type FeConfig = {
  /**
   * Run `fe-clean-branch` to exclude branches
   *
   * @default ["master", "develop", "main"]
   */
  protectedBranches?: string[];
  /**
   * Run `fe-clean` to includes files
   *
   * @default ["dist","node_modules","yarn.lock","package-lock.json",".eslintcache","*.log"]
   */
  cleanFiles?: string[];
  /**
   * Use author name when create merge PR
   *
   * @default `package.json -> autor`
   */
  author?:
    | string
    | {
        name?: string;
        email?: string;
      };
  /**
   * Use repo info when create merge PR
   *
   * @default `package.json -> repository`
   */
  repository?:
    | string
    | {
        url?: string;
        [key: string]: string;
      };
  /**
   * commitlint config
   *
   * @default { "extends": ["@commitlint/config-conventional"] }
   */
  commitlint?: import('@commitlint/types').UserConfig;

  /**
   * config of CI release
   */
  release?: FeScriptRelease;
};

export class ConfigSearch {
  constructor(options: SearchConfigType);
  get config(): FeConfig;
  getSearchPlaces(): string[];
  get(options: { file?: string | false; dir?: string }): Record<string, any>;
  search(): Record<string, any>;
}

export class ScriptsLogger extends Logger {
  /**
   * add prefix to value, color to level
   *
   * @description
   *  - INFO => blue
   *  - WARN => yellow
   *  - ERROR => red
   *  - DEBUG => green
   * @override
   * @param value
   */
  prefix(value: string): string;
}

export class Shell {
  constructor(container?: { config?: { isDryRun?: boolean }; log?: Logger });
  exec(
    command: string,
    options?: {
      silent?: boolean;
      env?: Record<string, string>;
    },
    context?: Record<string, any>
  ): Promise<string>;
  run(command: string, options?: object, context?: object): Promise<string>;
  format(template: string, context: Record<string, any>): string;
}

export class Env {
  constructor(options: { rootPath: string; log?: Logger });

  /**
   * load env file
   * @param param0
   */
  load({
    preloadList,
    rootPath
  }: {
    preloadList?: string[];
    rootPath?: string;
  }): void;

  /**
   * clear env variable
   * @param variable
   */
  removeEnvVariable(variable: string): void;

  /**
   * Destroy after obtaining a variable
   * @param varname
   */
  getEnvDestroy(varname: keyof typeof process.env): string | undefined;

  /**
   * get env variable
   * @param {string} variable
   * @returns {string | undefined}
   */
  get(variable: keyof typeof process.env): string | undefined;

  /**
   * set env variable
   * @param {string} variable
   * @param {string} value
   */
  set(variable: string, value: string): void;
}

<<<<<<< HEAD
export class ReleaseConfig {
=======
export interface ReleaseConfig {
  /**
   * Whether to create release
   */
  isCreateRelease?: boolean;
  log: Logger;
  shell: Shell;
  feConfig: FeConfig;
}

export class ReleaseBase {
>>>>>>> 1f9d91c6
  constructor(config: ReleaseConfig);

  feConfig: FeConfig;
  log: Logger;
  shell: Shell;
  isCreateRelease?: boolean;
  ghToken: string;
  npmToken: string;
  branch: string;
  userInfo: import('@octokit/rest').User;
  pkgVersion: string;
  octokit: import('@octokit/rest').Octokit;

  getRelease(path: string, defaultValue: any): any;
  getUserInfo(): Promise<import('@octokit/rest').User>;
  getOctokit(): Promise<import('@octokit/rest').Octokit>;
  getReleaseItConfig(): Record<string, any>;
  getReleaseBranch(tagName: string): string;
  getReleasePRTitle(tagName: string): string;
}

export class Release {
  constructor(config: ReleaseConfig);

  readonly config: ReleaseConfig;
  readonly log: Logger;
  readonly shell: Shell;
  readonly releaseItEnv: Record<string, string>;

  getPRNumber(output: string): number;
  componseReleaseItCommand(): string;
  releaseIt(): Promise<void>;
  checkTag(): Promise<void>;
  createReleaseBranch(): Promise<void>;
  createPRLabel(): Promise<void>;
  createReleasePR(tagName: string, releaseBranch: string): Promise<void>;
  autoMergePR(prNumber: number): Promise<void>;
  checkedPR(prNumber: number, releaseBranch: string): Promise<void>;
}<|MERGE_RESOLUTION|>--- conflicted
+++ resolved
@@ -187,9 +187,6 @@
   set(variable: string, value: string): void;
 }
 
-<<<<<<< HEAD
-export class ReleaseConfig {
-=======
 export interface ReleaseConfig {
   /**
    * Whether to create release
@@ -201,7 +198,6 @@
 }
 
 export class ReleaseBase {
->>>>>>> 1f9d91c6
   constructor(config: ReleaseConfig);
 
   feConfig: FeConfig;
