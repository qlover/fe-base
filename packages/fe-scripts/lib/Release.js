--- conflicted
+++ resolved
@@ -1,11 +1,7 @@
 import loadsh from 'lodash';
 import { readFileSync, writeFileSync, unlinkSync } from 'fs';
-<<<<<<< HEAD
 import { resolve, join, dirname } from 'path';
 import { tmpdir } from 'os';
-=======
-import { resolve, join, dirname, tmpdir } from 'path';
->>>>>>> c8e914db
 import { fileURLToPath } from 'url';
 import { Shell } from './Shell.js';
 import { cosmiconfigSync } from 'cosmiconfig';
@@ -452,7 +448,7 @@
         throw error;
       }
     } finally {
-      // 清理临时文件
+      // clean up temp file
       try {
         unlinkSync(tempFile);
       } catch {
