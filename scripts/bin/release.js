import { loadEnv, getEnvDestroy } from '../utils/env.js';
import { rootPath } from '../../config/path.config.cjs';
import { Release } from '../lib/relesae.js';
import { Logger } from '../lib/logger.js';
import { readJSON } from '../utils/files.js';

const pkg = readJSON(new URL('../../package.json', import.meta.url));
const { author, repository, version } = pkg;
const repo = repository.url.split('/').pop();
const log = new Logger();

async function main() {
  loadEnv(rootPath);

  if (!process.env.NPM_TOKEN) {
    log.error('NPM_TOKEN environment variable is not set.');
    process.exit(1);
  }
  if (!process.env.GITHUB_TOKEN) {
    log.error('GITHUB_TOKEN environment variable is not set.');
    process.exit(1);
  }

  const { Octokit } = await import('@octokit/rest');

  const ghToken = getEnvDestroy('GITHUB_TOKEN') || '';

  const release = new Release({
    repo,
    owner: author,
    ghToken,
    pkgVersion: version,
    prBranch: process.env.PR_BRANCH,
    octokit: new Octokit({ auth: ghToken })
  });

<<<<<<< HEAD
  // await release.publish();
=======
  await release.publish();
>>>>>>> bf7ab848

  const { tagName, releaseBranch } = await release.createReleaseBranch();

  const prNumber = await release.createReleasePR(tagName, releaseBranch);

  // await release.autoMergePR(prNumber);

<<<<<<< HEAD
  // await release.checkedPR(prNumber, releaseBranch);
=======
  await release.checkedPR(prNumber, releaseBranch);

  log.success('Release successfully');
>>>>>>> bf7ab848
}

main();<|MERGE_RESOLUTION|>--- conflicted
+++ resolved
@@ -34,25 +34,17 @@
     octokit: new Octokit({ auth: ghToken })
   });
 
-<<<<<<< HEAD
-  // await release.publish();
-=======
   await release.publish();
->>>>>>> bf7ab848
 
   const { tagName, releaseBranch } = await release.createReleaseBranch();
 
   const prNumber = await release.createReleasePR(tagName, releaseBranch);
 
-  // await release.autoMergePR(prNumber);
+  await release.autoMergePR(prNumber);
 
-<<<<<<< HEAD
-  // await release.checkedPR(prNumber, releaseBranch);
-=======
   await release.checkedPR(prNumber, releaseBranch);
 
   log.success('Release successfully');
->>>>>>> bf7ab848
 }
 
 main();